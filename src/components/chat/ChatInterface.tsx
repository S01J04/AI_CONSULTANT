--- conflicted
+++ resolved
@@ -71,21 +71,16 @@
   // Second useEffect - scroll to show AI message when it starts generating
   useEffect(() => {
     // Scroll when an empty AI message is first added
-<<<<<<< HEAD
-
-=======
->>>>>>> dc575560
+
     const hasEmptyAiMessage = currentSession?.messages?.some(msg =>
       msg.sender === "ai" && msg.text === ""
     );
 
-<<<<<<< HEAD
 
     const hasEmptyAiMessage = currentSession?.messages?.some(msg => 
       msg.sender === "ai" && msg.text === ""
     );
-=======
->>>>>>> dc575560
+
     if (hasEmptyAiMessage && messagesContainerRef.current) {
       // Find the last message element
       const messagesContainer = messagesContainerRef.current;
@@ -122,11 +117,7 @@
     }
   }, [retrying, user, dispatch]);
 
-<<<<<<< HEAD
-
-=======
-  // Show toast when network error occurs
->>>>>>> dc575560
+
   // useEffect(() => {
   //   if (networkError) {
   //     toast.error("Network error. Please check your internet connection.", {
@@ -139,7 +130,6 @@
   //     });
   //   }
   // }, [networkError]);
-<<<<<<< HEAD
 
   useEffect(() => {
     if (networkError) {
@@ -154,8 +144,7 @@
     }
   }, [networkError]);
 
-=======
->>>>>>> dc575560
+
 
   const handleRetry = () => {
     setRetrying(true);
@@ -199,7 +188,6 @@
       setinputLoading(false);
       return;
     }
-<<<<<<< HEAD
 
     // Check if user has a premium plan
     const hasPremiumPlan = user.plan === 'premium' || user.plan === 'basic';
@@ -216,8 +204,7 @@
     }
       return;
     }
-=======
->>>>>>> dc575560
+
 
     // Check if user has a premium plan
     const hasPremiumPlan = user.plan === 'premium' || user.plan === 'basic';
@@ -236,10 +223,6 @@
     // Log the current chat count for debugging
     console.log(`Current chat count: ${user.chatCount}`);
 
-<<<<<<< HEAD
-
-=======
->>>>>>> dc575560
 
     try {
       // Use the sanitized message
@@ -420,10 +403,7 @@
 
       {/* Chat Input */}
       <div className="bg-white fixed w-screen md:w-[40%] bottom-0 md:bottom-3 rounded-2xl border left-1/2 transform -translate-x-1/2 dark:bg-gray-800 px-4 py-3 border-gray-300 dark:border-gray-700 shadow-lg">
-<<<<<<< HEAD
-
-=======
->>>>>>> dc575560
+
         {/* Message count indicator for non-premium users */}
         {user && !user.plan && (
           <div className="mb-2 text-xs text-center">
