import { createAsyncThunk, createSlice, PayloadAction } from "@reduxjs/toolkit";
import {
  addDoc,
  arrayUnion,
  collection,
  deleteDoc,
  doc,
  getDoc,
  getDocs,
  query,
  serverTimestamp,
  updateDoc,
  where,
  writeBatch,
  Timestamp
} from "firebase/firestore";
import { auth, db } from "../../firebase/config";
import { v4 as uuidv4 } from 'uuid';
import { AppDispatch, RootState } from "../store";
import { toast } from 'react-toastify';
import { updateChatCount } from "./authSlice";
<<<<<<< HEAD

import { updateChatCount } from "./authSlice";

=======
>>>>>>> dc575560

// -----------------------
// Interfaces
// -----------------------
export interface Message {
  id: string;
  sender: "user" | "ai" | "system";
  text: string;
  timeStamp: number;
}

export interface ChatSession {
  id: string | null;
  messages: Message[];
  title: string;
  updatedAt: Date;
  createdAt: Date;
}

export interface ChatState {
  sessions: ChatSession[];
  currentSession: ChatSession | null;
  loading: boolean;
  sessionsLoading: boolean;
  aiLoading: boolean;
  error: string | null;
  networkError: boolean;
  sessionCache: Record<string, ChatSession>;
}

// AI Response Implementation

// -----------------------
// Mock AI Response Function
// -----------------------
const handleAiResponse = async (message: string, sessionId: string): Promise<string> => {
<<<<<<< HEAD

=======
>>>>>>> dc575560
  // try {
  //   // Limit message length to prevent context length exceeded errors
  //   const MAX_MESSAGE_LENGTH = 1000; // Adjust based on your needs
  //   let trimmedMessage = message;

  //   if (message.length > MAX_MESSAGE_LENGTH) {
  //     console.log(`Message too long (${message.length} chars), trimming to ${MAX_MESSAGE_LENGTH} chars`);
  //     trimmedMessage = message.substring(0, MAX_MESSAGE_LENGTH) + "... (message truncated due to length)";
  //   }

  //   console.log('Sending request to:', `${import.meta.env.VITE_openAIKey}/chat/text`);
  //   console.log('Request payload length:', trimmedMessage.length);

  //   // Add timeout to the fetch request
  //   const controller = new AbortController();
  //   const timeoutId = setTimeout(() => controller.abort(), 15000); // 15 second timeout

  //   const response = await fetch(`${import.meta.env.VITE_openAIKey}/chat/text`, {
  //     method: 'POST',
  //     headers: {
  //       'Content-Type': 'application/json',
  //     },
  //     body: JSON.stringify({
  //       user_id: sessionId,
  //       message: trimmedMessage
  //     }),
  //     signal: controller.signal
  //   }).finally(() => clearTimeout(timeoutId));

  //   console.log('Response status:', response.status);

  //   if (!response.ok) {
  //     // Try to get more detailed error information
  //     let errorText = '';
  //     try {
  //       errorText = await response.text();
  //       console.log('Error response:', errorText);
  //     } catch (e) {
  //       console.error('Could not read error response:', e);
  //     }

  //     if (response.status === 500) {
  //       throw new Error('Internal server error. The server is experiencing issues.');
  //     } else if (response.status === 503) {
  //       throw new Error('Service unavailable. The server is temporarily unavailable.');
  //     } else if (response.status === 429) {
  //       throw new Error('Too many requests. Please try again later.');
  //     } else {
  //       throw new Error(`Server responded with status: ${response.status}${errorText ? ` - ${errorText}` : ''}`);
  //     }
  //   }

  //   // Parse the response data
  //   const data = await response.json();
  //   console.log('Response data:', data);

  //   // Check for context length exceeded error in the response
  //   if (data.detail && typeof data.detail === 'string' &&
  //       (data.detail.includes('context_length_exceeded') ||
  //        data.detail.includes('maximum context length'))) {
  //     throw new Error('Message too long for AI to process. Please send a shorter message.');
  //   }

  //   // Check for valid response format
  //   if (!data || !data.message) {
  //     throw new Error('Invalid response from server: missing message field');
  //   }

  //   return data.message;
  // } catch (error: any) {
  //   console.error('AI response error:', error);

  //   // Handle different types of network errors
  //   if (error.name === 'AbortError') {
  //     throw new Error('Network error: Request timed out. Please try again.');
  //   } else if (error instanceof TypeError && error.message.includes('fetch')) {
  //     throw new Error('Network error. Please check your internet connection.');
  //   } else if (error.message.includes('context_length_exceeded') ||
  //              error.message.includes('maximum context length')) {
  //     throw new Error('Message too long for AI to process. Please send a shorter message.');
  //   }

  //   throw error;
  // }
   //dummy AI response
   const dummy_AI=[
    "I'm here to help with your health and wellness questions. What specific concerns would you like to discuss today?",
    "Thank you for your message. Based on what you've shared, I'd recommend focusing on balanced nutrition and regular exercise. Would you like more specific advice on either of these areas?",
    "That's an interesting question about health. Research suggests that maintaining a consistent sleep schedule, staying hydrated, and managing stress are key factors for overall wellness. Would you like to know more about any of these topics?",
    "I understand your concerns. Many people face similar health challenges. Some effective strategies include setting realistic goals, finding activities you enjoy, and building a support network. Which of these would you like to explore further?",
    "Based on your question, I'd suggest consulting with a healthcare professional for personalized advice. In general, maintaining a balanced diet, regular physical activity, and adequate sleep can help with many health concerns.",
    "Wellness is a journey, not a destination. Small, consistent changes often lead to the best long-term results. What small step could you take today to improve your wellbeing?",
    "Mental health is just as important as physical health. Practices like mindfulness, regular social connection, and limiting screen time can all contribute to better mental wellbeing. Would you like more information on any of these approaches?",
    "Thank you for sharing that with me. While I can provide general guidance, remember that everyone's health needs are unique. Have you discussed these concerns with your healthcare provider?",
    "That's a common question. The latest research suggests that a combination of regular movement, nutritious eating, quality sleep, and stress management provides the foundation for good health. Which area would you like to focus on first?",
    "I appreciate your interest in improving your health. Remember that sustainable changes happen gradually. What's one area of your wellness routine that you'd like to enhance?"
  ]
  // Return a random response from the array
  return dummy_AI[Math.floor(Math.random() * dummy_AI.length)]
<<<<<<< HEAD

  try {
    // Limit message length to prevent context length exceeded errors
    const MAX_MESSAGE_LENGTH = 1000; // Adjust based on your needs
    let trimmedMessage = message;

    if (message.length > MAX_MESSAGE_LENGTH) {
      console.log(`Message too long (${message.length} chars), trimming to ${MAX_MESSAGE_LENGTH} chars`);
      trimmedMessage = message.substring(0, MAX_MESSAGE_LENGTH) + "... (message truncated due to length)";
    }

    console.log('Sending request to:', `${import.meta.env.VITE_openAIKey}/chat/text`);
    console.log('Request payload length:', trimmedMessage.length);

    // Add timeout to the fetch request
    const controller = new AbortController();
    const timeoutId = setTimeout(() => controller.abort(), 15000); // 15 second timeout

    const response = await fetch(`${import.meta.env.VITE_openAIKey}/chat/text`, {
      method: 'POST',
      headers: {
        'Content-Type': 'application/json',
      },
      body: JSON.stringify({
        user_id: sessionId,
        message: trimmedMessage
      }),
      signal: controller.signal
    }).finally(() => clearTimeout(timeoutId));

    console.log('Response status:', response.status);

    if (!response.ok) {
      // Try to get more detailed error information
      let errorText = '';
      try {
        errorText = await response.text();
        console.log('Error response:', errorText);
      } catch (e) {
        console.error('Could not read error response:', e);
      }

      if (response.status === 500) {
        throw new Error('Internal server error. The server is experiencing issues.');
      } else if (response.status === 503) {
        throw new Error('Service unavailable. The server is temporarily unavailable.');
      } else if (response.status === 429) {
        throw new Error('Too many requests. Please try again later.');
      } else {
        throw new Error(`Server responded with status: ${response.status}${errorText ? ` - ${errorText}` : ''}`);
      }
    }

    // Parse the response data
    const data = await response.json();
    console.log('Response data:', data);
=======
>>>>>>> dc575560

};

// Utility function to convert Firestore timestamps
const convertTimestamp = (timestamp: any): Date => {
  if (timestamp?.toMillis) {
    return new Date(timestamp.toMillis());
  }
  if (timestamp?.seconds) {
    return new Date(timestamp.seconds * 1000);
  }
  return new Date();
};

// Helper function to map Firestore messages
const mapFirestoreMessages = (messages: any[]): Message[] => {
  if (!messages || !Array.isArray(messages)) return [];
  return messages.map(msg => ({
    id: msg.id,
    sender: msg.sender,
    text: msg.text,
    timeStamp: msg.timeStamp || msg.timestamp || Date.now()
  }));
};

// -----------------------
// Thunks
// -----------------------

// Fetch User Sessions
export const fetchUserSessions = createAsyncThunk<
  ChatSession[],
  void,
  { state: RootState; rejectValue: string }
>(
  "chat/fetchUserSessions",
  async (_, { rejectWithValue }) => {
    try {
      console.log("Fetching user sessions...");
      const userId = auth.currentUser?.uid;
      if (!userId) {
        console.log("User not logged in yet, skipping session fetch");
        return []; // Return empty array instead of error
      }

      const chatRef = collection(db, "chatSessions");
      const q = query(chatRef, where("userId", "==", userId));
      const getChats = await getDocs(q);

      // Map Firestore documents to ChatSession objects with proper type handling
      const sessions: ChatSession[] = getChats.docs.map((chat) => {
        const item = chat.data();
        return {
          id: chat.id,
          messages: mapFirestoreMessages(item.messages || []),
          title: item.title || "New Conversation",
          updatedAt: convertTimestamp(item.updatedAt),
          createdAt: convertTimestamp(item.createdAt),
        };
      });

      return sessions;
    } catch (error: any) {
      console.error("Error fetching user sessions:", error);
      return rejectWithValue(error.message || "Failed to fetch sessions");
    }
  }
);

// Send Message & Generate AI Response
export const sendMessage = createAsyncThunk<
  { sessionId: string; updatedTitle: string },
  { setinputLoading: (loading: boolean) => void; setMessage: (message: string) => void; message: string; sessionId: string },
  { state: RootState; dispatch: AppDispatch; rejectValue: string }
>(
  "chat/sendMessage",
  async (
    { setinputLoading, setMessage, message, sessionId },
    { dispatch, rejectWithValue }
  ) => {
    try {
      const userId = auth.currentUser?.uid;
      if (!userId) return rejectWithValue("User not found");

      // Create new session if needed
      if (!sessionId) {
        const action = await dispatch(createNewSession());
        if (createNewSession.fulfilled.match(action)) {
          sessionId = action.payload.id as string;
          if (!sessionId) return rejectWithValue("Failed to create session");
        } else {
          return rejectWithValue("Failed to create new session");
        }
      }

      // Create user message
      const newMessage: Message = {
        id: Date.now().toString(),
        sender: "user",
        text: message,
        timeStamp: Date.now()
      };

      // Update UI immediately
      dispatch(addMessage({ sessionId, message: newMessage }));
      dispatch(setAiLoading({ sessionId, loading: true }));

      // Generate AI response
      let fullText = "";
      try {


        const response = await handleAiResponse(message, sessionId);
        // Turn off AI loading immediately after getting the response
        dispatch(setAiLoading({ sessionId, loading: false }));

        // Create AI message
      const aiMessageId = Date.now().toString();
      const initialAiMessage: Message = {
        id: aiMessageId,
        sender: "ai",
        text: "",
        timeStamp: Date.now()
      };
        dispatch(addMessage({ sessionId, message: initialAiMessage }));

        // Ensure response is defined before splitting
        if (response) {
          // Simulate typing effect
          const words = response.split(' ');
          for (let i = 0; i < words.length; i++) {
            await new Promise(resolve => setTimeout(resolve, 100));
            fullText += (i === 0 ? "" : " ") + words[i];
            dispatch(updateMessage({ sessionId, messageId: aiMessageId, text: fullText }));
          }
        } else {
          // Handle case where response is undefined
          fullText = "I'm sorry, I couldn't generate a response. Please try again.";
          dispatch(updateMessage({ sessionId, messageId: aiMessageId, text: fullText }));
      }
      setinputLoading(false);
      setMessage("");
      } catch (error: any) {
        console.error("Error generating AI response:", error);
        dispatch(setAiLoading({ sessionId, loading: false }));

        // Add an error message from the AI
        const aiErrorMessageId = Date.now().toString();
        let errorMessage = "I'm sorry, I encountered an error processing your request. Please try again later.";

        // Customize error message based on error type
        if (error.message?.includes('Network error') || error.message?.includes('fetch')) {
          errorMessage = "I'm having trouble connecting to the server. Please check your internet connection and try again.";
          dispatch(setNetworkError(true));
        } else if (error.message?.includes('timed out')) {
          errorMessage = "The request timed out. Please try again when you have a better connection.";
          dispatch(setNetworkError(true));
        } else if (error.message?.includes('status: 500') || error.message?.includes('Internal server error')) {
          errorMessage = "The server is experiencing issues. Please try again later.";
        } else if (error.message?.includes('missing message field') || error.message?.includes('Invalid response')) {
          errorMessage = "I received an invalid response from the server. This might be a temporary issue. Please try again.";
        } else if (error.message?.includes('context_length_exceeded') ||
                   error.message?.includes('maximum context length') ||
                   error.message?.includes('too long for AI')) {
          errorMessage = "Your message is too long for me to process. Please send a shorter message or break it into smaller parts.";
        }

        const aiErrorMessage: Message = {
          id: aiErrorMessageId,
          sender: "ai",
          text: errorMessage,
          timeStamp: Date.now()
        };

        // Show a toast notification for the error
        toast.error(`Error: ${error.message?.substring(0, 100)}`, {
          position: "top-right",
          autoClose: 5000,
          hideProgressBar: false,
          closeOnClick: true,
          pauseOnHover: true,
          draggable: true,
        });

        dispatch(addMessage({ sessionId, message: aiErrorMessage }));
        setinputLoading(false);
        setMessage("");
        return { sessionId, updatedTitle: "" };
      }

      // Update Firestore
      try {
<<<<<<< HEAD

=======
>>>>>>> dc575560
        const chatRef = doc(db, "chatSessions", sessionId);
        const aiMessage = {
          id: Date.now().toString(),
          sender: "ai",
          text: fullText,
          timeStamp: Date.now()
<<<<<<< HEAD

      const chatRef = doc(db, "chatSessions", sessionId);
        const aiMessage = {
          id: Date.now().toString(),
            sender: "ai",
            text: fullText,
            timeStamp: Date.now()

=======
>>>>>>> dc575560
        };

        await updateDoc(chatRef, {
          messages: arrayUnion(newMessage, aiMessage),
          updatedAt: serverTimestamp()
        });

<<<<<<< HEAD

=======
>>>>>>> dc575560
        // Get user data to check plan and update chat count
        const userRef = doc(db, "users", userId);
        const userDoc = await getDoc(userRef);

        if (userDoc.exists()) {
          const userData = userDoc.data();
          const hasPremiumPlan = userData.plan === 'premium' || userData.plan === 'basic';

          // Only decrement chat count for non-premium users
          if (!hasPremiumPlan && userData.chatCount !== undefined) {
            // Calculate new chat count
            const newChatCount = Math.max(0, userData.chatCount - 1);

            // Update Firestore
            await updateDoc(userRef, {
              chatCount: newChatCount
            });

            // Update Redux state
            dispatch(updateChatCount({
              uid: userId,
              chatCount: newChatCount
            }));
          }
        }

        // Update title if this is one of the first messages
      const updatedDoc = await getDoc(chatRef);
        const updatedData = updatedDoc.data();
        const updatedMessages = mapFirestoreMessages(updatedData?.messages || []);

      if (updatedMessages.length > 0 && updatedMessages.length < 4) {
          const updatedTitle = updatedMessages[0].text.slice(0, 50) + (updatedMessages[0].text.length > 50 ? '...' : '');
        await updateDoc(chatRef, {
          title: updatedTitle,
          updatedAt: serverTimestamp()
        });

          // Refresh sessions to get the updated title
          dispatch(fetchUserSessions());



          // Cleanup
          return { sessionId, updatedTitle };
        }





        // Cleanup
        setinputLoading(false);
        setMessage("");

        return { sessionId, updatedTitle: "" };
      } catch (firestoreError: any) {
        console.error("Error updating Firestore:", firestoreError);

        // Show error toast
        toast.error(`Error saving message: ${firestoreError.message || 'Unknown error'}`, {
          position: "top-right",
          autoClose: 5000,
          hideProgressBar: false,
          closeOnClick: true,
          pauseOnHover: true,
          draggable: true,
        });

        // Cleanup
        setinputLoading(false);
        setMessage("");

        return { sessionId, updatedTitle: "" };
      }
    } catch (error: any) {
      console.error("Error in sendMessage:", error);
      setinputLoading(false);

      // Show error toast
      toast.error(`Error sending message: ${error.message || 'Unknown error'}`, {
        position: "top-right",
        autoClose: 5000,
        hideProgressBar: false,
        closeOnClick: true,
        pauseOnHover: true,
        draggable: true,
      });

      return rejectWithValue(error.message || "Failed to send message");
    }
  }
);

// Clear User Chat Sessions
export const clearChat = createAsyncThunk<
  boolean,
  void,
  { state: RootState; dispatch: AppDispatch; rejectValue: string }
>(
  "chat/clearChats",
  async (_, { dispatch, rejectWithValue }) => {
    try {
      const userId = auth.currentUser?.uid;
      if (!userId) return rejectWithValue("User not found");

      // Update local state first for immediate UI feedback
      dispatch(clearChats());

      // Delete from Firestore
      const chatCollectionRef = collection(db, "chatSessions");
      const chatQuery = query(chatCollectionRef, where("userId", "==", userId));
      const chatDocs = await getDocs(chatQuery);

      if (chatDocs.empty) {
        return true;
      }

      // Use batch for better performance with multiple documents
      const batch = writeBatch(db);
      chatDocs.docs.forEach((chatDoc) => {
        batch.delete(doc(db, "chatSessions", chatDoc.id));
      });

      await batch.commit();
      return true;
    } catch (error: any) {
      console.error("Error clearing chat sessions:", error);
      return rejectWithValue(error.message || "Failed to clear chats");
    }
  }
);

// Create a New Chat Session
export const createNewSession = createAsyncThunk<
  ChatSession,
  void,
  { rejectValue: string }
>(
  "chat/createNewSession",
  async (_, { rejectWithValue }) => {
    try {
      const userId = auth.currentUser?.uid;
      if (!userId) return rejectWithValue("User is not logged in");

      // Prepare new session data
      const sessionId = uuidv4();
      const newChatSession: ChatSession = {
        id: sessionId,
        title: "New Conversation",
        messages: [],
        updatedAt: new Date(),
        createdAt: new Date()
      };

      // Create in Firestore
      const chatRef = collection(db, "chatSessions");
      const newChatDoc = await addDoc(chatRef, {
        userId,
        title: newChatSession.title,
        messages: [],
        createdAt: serverTimestamp(),
        updatedAt: serverTimestamp()
      });

      // Return with Firestore ID
      return {
        ...newChatSession,
        id: newChatDoc.id
      };
    } catch (error: any) {
      console.error("Error creating new chat session:", error);
      return rejectWithValue(error.message || "Failed to create new session");
    }
  }
);

// -----------------------
// Redux Slice
// -----------------------
const chatSlice = createSlice({
  name: "chat",
  initialState: {
    sessions: [],
    currentSession: null,
    loading: false,
    sessionsLoading: false,
    aiLoading: false,
    error: null,
    networkError: false,
    sessionCache: {}
  } as ChatState,
  reducers: {
    addMessage: (state, action: PayloadAction<{ sessionId: string; message: Message }>) => {
      const { sessionId, message } = action.payload;
      const chat = state.sessions.find((chat) => chat.id === sessionId);
      if (chat) {
        chat.messages.push(message);
        if (state.currentSession && state.currentSession.id === sessionId) {
          state.currentSession.messages.push(message);
        }
      }
    },
    setNetworkError: (state, action: PayloadAction<boolean>) => {
      state.networkError = action.payload;
    },
    setMessages: (state, action: PayloadAction<{ sessionId: string; messages: Message[] }>) => {
      const { sessionId, messages } = action.payload;
      const chat = state.sessions.find((chat) => chat.id === sessionId);
      if (chat) {
        chat.messages = messages;
        if (state.currentSession && state.currentSession.id === sessionId) {
          state.currentSession.messages = messages;
        }
      }
    },
    setAiLoading: (state, action: PayloadAction<{ sessionId: string; loading: boolean }>) => {
      state.aiLoading = action.payload.loading;
    },
    setCurrentSession: (state, action: PayloadAction<string>) => {
      // Find session by ID in sessions array
      const session = state.sessions.find(s => s.id === action.payload);
      // Update current session
      state.currentSession = session || null;
    },
    clearChats: (state) => {
      state.sessions = [];
      state.currentSession = null;
      state.sessionCache = {};
    },
    updateMessage: (state, action: PayloadAction<{ sessionId: string; messageId: string; text: string }>) => {
      const { sessionId, messageId, text } = action.payload;
      // Only update if it's the current session
      if (!state.currentSession || state.currentSession.id !== sessionId) return;

      const messageIndex = state.currentSession.messages.findIndex(msg => msg.id === messageId);
      if (messageIndex !== -1) {
        state.currentSession.messages[messageIndex].text = text;
      }
    }
  },
  extraReducers: (builder) => {
    builder
      .addCase(fetchUserSessions.pending, (state) => {
        state.sessionsLoading = true;
        state.error = null;
        state.networkError = false;
      })
      .addCase(fetchUserSessions.fulfilled, (state, action) => {
        state.sessionsLoading = false;
        state.sessions = action.payload;
        state.networkError = false;

        // Update current session only if not already set
        if (!state.currentSession && action.payload.length > 0) {
          state.currentSession = action.payload[0];
        }

        // Update session cache
        action.payload.forEach(session => {
          if (session.id) {
            state.sessionCache[session.id] = session;
          }
        });


      })
      .addCase(fetchUserSessions.rejected, (state, action) => {
        state.sessionsLoading = false;

        // Check if it's a network error
        if (action.payload === 'network-error' ||
            (typeof action.payload === 'string' && action.payload.includes('network'))) {
          state.networkError = true;
          state.error = "Network error. Please check your internet connection.";

          // Show network error toast
          toast.error("Network error. Please check your internet connection.", {
            position: "top-right",
            autoClose: 5000,
            hideProgressBar: false,
            closeOnClick: true,
            pauseOnHover: true,
            draggable: true,
          });
        } else {
          state.error = action.payload || "Failed to fetch sessions";

          // Show general error toast
          toast.error(`Error: ${action.payload || "Failed to fetch sessions"}`, {
            position: "top-right",
            autoClose: 5000,
            hideProgressBar: false,
            closeOnClick: true,
            pauseOnHover: true,
            draggable: true,
          });
        }
      })
      .addCase(sendMessage.pending, (state) => {
        state.loading = true;
        state.error = null;
        state.networkError = false;
      })
      .addCase(sendMessage.fulfilled, (state, action) => {
        state.loading = false;
        state.networkError = false;
        const { sessionId } = action.payload;

        // Find session
        const sessionIndex = state.sessions.findIndex(s => s.id === sessionId);
        if (sessionIndex !== -1) {
          const session = state.sessions[sessionIndex];

          // Update title based on first message if needed
          if (session.messages.length > 0) {
            const firstMessage = session.messages[0].text;
            const truncatedTitle = firstMessage.length > 50
              ? `${firstMessage.substring(0, 50)}...`
              : firstMessage;

            state.sessions[sessionIndex].title = truncatedTitle;
            state.sessions[sessionIndex].updatedAt = new Date();

            // Update current session if it matches
            if (state.currentSession && state.currentSession.id === sessionId) {
              state.currentSession.title = truncatedTitle;
              state.currentSession.updatedAt = new Date();
            }

            // Update cache
            if (session.id) {
              state.sessionCache[session.id] = state.sessions[sessionIndex];
            }
          }
        }
      })
      .addCase(sendMessage.rejected, (state, action) => {
        state.loading = false;
        state.aiLoading = false;

        // Check if it's a network error
        if (action.payload && typeof action.payload === 'string' &&
            (action.payload.includes('network') || action.payload.includes('timeout'))) {
          state.networkError = true;
          state.error = "Network error. Please check your internet connection.";

          // Show network error toast
          toast.error("Network error. Please check your internet connection.", {
            position: "top-right",
            autoClose: 5000,
            hideProgressBar: false,
            closeOnClick: true,
            pauseOnHover: true,
            draggable: true,
          });
        } else {
          state.error = action.payload || "Failed to send message";

          // Show general error toast
          toast.error(`Error: ${action.payload || "Failed to send message"}`, {
            position: "top-right",
            autoClose: 5000,
            hideProgressBar: false,
            closeOnClick: true,
            pauseOnHover: true,
            draggable: true,
          });
        }
      })
      .addCase(clearChat.fulfilled, (state) => {
        // State already cleared in clearChats reducer
        state.loading = false;
      })
      .addCase(clearChat.rejected, (state, action) => {
        state.loading = false;
        state.error = action.payload || "Failed to clear chats";
      })
      .addCase(createNewSession.fulfilled, (state, action) => {
        const newSession = action.payload;

        // Add to sessions array
        state.sessions.push(newSession);

        // Set as current session
        state.currentSession = newSession;

        // Add to cache
        if (newSession.id) {
          state.sessionCache[newSession.id] = newSession;
        }
      })
      .addCase(createNewSession.rejected, (state, action) => {
        state.error = action.payload || "Failed to create new session";
      });
  }
});

export const {
  addMessage,
  setMessages,
  setAiLoading,
  setCurrentSession,
  clearChats,
  updateMessage,
  setNetworkError
} = chatSlice.actions;

export default chatSlice.reducer;<|MERGE_RESOLUTION|>--- conflicted
+++ resolved
@@ -19,12 +19,10 @@
 import { AppDispatch, RootState } from "../store";
 import { toast } from 'react-toastify';
 import { updateChatCount } from "./authSlice";
-<<<<<<< HEAD
 
 import { updateChatCount } from "./authSlice";
 
-=======
->>>>>>> dc575560
+
 
 // -----------------------
 // Interfaces
@@ -61,10 +59,7 @@
 // Mock AI Response Function
 // -----------------------
 const handleAiResponse = async (message: string, sessionId: string): Promise<string> => {
-<<<<<<< HEAD
-
-=======
->>>>>>> dc575560
+
   // try {
   //   // Limit message length to prevent context length exceeded errors
   //   const MAX_MESSAGE_LENGTH = 1000; // Adjust based on your needs
@@ -164,7 +159,6 @@
   ]
   // Return a random response from the array
   return dummy_AI[Math.floor(Math.random() * dummy_AI.length)]
-<<<<<<< HEAD
 
   try {
     // Limit message length to prevent context length exceeded errors
@@ -221,8 +215,7 @@
     // Parse the response data
     const data = await response.json();
     console.log('Response data:', data);
-=======
->>>>>>> dc575560
+
 
 };
 
@@ -415,17 +408,13 @@
 
       // Update Firestore
       try {
-<<<<<<< HEAD
-
-=======
->>>>>>> dc575560
+
         const chatRef = doc(db, "chatSessions", sessionId);
         const aiMessage = {
           id: Date.now().toString(),
           sender: "ai",
           text: fullText,
           timeStamp: Date.now()
-<<<<<<< HEAD
 
       const chatRef = doc(db, "chatSessions", sessionId);
         const aiMessage = {
@@ -434,8 +423,7 @@
             text: fullText,
             timeStamp: Date.now()
 
-=======
->>>>>>> dc575560
+
         };
 
         await updateDoc(chatRef, {
@@ -443,10 +431,7 @@
           updatedAt: serverTimestamp()
         });
 
-<<<<<<< HEAD
-
-=======
->>>>>>> dc575560
+
         // Get user data to check plan and update chat count
         const userRef = doc(db, "users", userId);
         const userDoc = await getDoc(userRef);
