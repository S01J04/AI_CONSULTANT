--- conflicted
+++ resolved
@@ -18,14 +18,10 @@
 import { v4 as uuidv4 } from 'uuid';
 import { AppDispatch, RootState } from "../store";
 import { toast } from 'react-toastify';
-<<<<<<< HEAD
 import { updateChatCount } from "./authSlice";
-=======
-<<<<<<< HEAD
+
 import { updateChatCount } from "./authSlice";
-=======
->>>>>>> c8020a2bf23ef9f2677a173b9371359164bc1b36
->>>>>>> 30f40963
+
 
 // -----------------------
 // Interfaces
@@ -62,10 +58,7 @@
 // Mock AI Response Function
 // -----------------------
 const handleAiResponse = async (message: string, sessionId: string): Promise<string> => {
-<<<<<<< HEAD
-=======
-<<<<<<< HEAD
->>>>>>> 30f40963
+
   // try {
   //   // Limit message length to prevent context length exceeded errors
   //   const MAX_MESSAGE_LENGTH = 1000; // Adjust based on your needs
@@ -165,9 +158,7 @@
   ]
   // Return a random response from the array
   return dummy_AI[Math.floor(Math.random() * dummy_AI.length)]
-<<<<<<< HEAD
-=======
-=======
+
   try {
     // Limit message length to prevent context length exceeded errors
     const MAX_MESSAGE_LENGTH = 1000; // Adjust based on your needs
@@ -196,7 +187,6 @@
       }),
       signal: controller.signal
     }).finally(() => clearTimeout(timeoutId));
->>>>>>> c8020a2bf23ef9f2677a173b9371359164bc1b36
 
     console.log('Response status:', response.status);
 
@@ -236,7 +226,6 @@
     if (!data || !data.message) {
       throw new Error('Invalid response from server: missing message field');
     }
->>>>>>> 30f40963
 
     return data.message;
   } catch (error: any) {
@@ -445,27 +434,21 @@
 
       // Update Firestore
       try {
-<<<<<<< HEAD
-=======
-<<<<<<< HEAD
->>>>>>> 30f40963
+
         const chatRef = doc(db, "chatSessions", sessionId);
         const aiMessage = {
           id: Date.now().toString(),
           sender: "ai",
           text: fullText,
           timeStamp: Date.now()
-<<<<<<< HEAD
-=======
-=======
+
       const chatRef = doc(db, "chatSessions", sessionId);
         const aiMessage = {
           id: Date.now().toString(),
             sender: "ai",
             text: fullText,
             timeStamp: Date.now()
->>>>>>> c8020a2bf23ef9f2677a173b9371359164bc1b36
->>>>>>> 30f40963
+
         };
 
         await updateDoc(chatRef, {
@@ -485,10 +468,7 @@
           updatedAt: serverTimestamp()
         });
 
-<<<<<<< HEAD
-=======
-<<<<<<< HEAD
->>>>>>> 30f40963
+
         // Get user data to check plan and update chat count
         const userRef = doc(db, "users", userId);
         const userDoc = await getDoc(userRef);
@@ -527,11 +507,6 @@
           updatedAt: serverTimestamp()
         });
 
-<<<<<<< HEAD
-=======
-=======
->>>>>>> c8020a2bf23ef9f2677a173b9371359164bc1b36
->>>>>>> 30f40963
           // Refresh sessions to get the updated title
           dispatch(fetchUserSessions());
 
