import { createSlice, createAsyncThunk, PayloadAction } from '@reduxjs/toolkit';
import {
  createUserWithEmailAndPassword,
  signInWithEmailAndPassword,
  signOut as firebaseSignOut,
  GoogleAuthProvider,
  signInWithPopup,
  updateProfile,
  sendPasswordResetEmail,
  sendEmailVerification
} from 'firebase/auth';
import { doc, setDoc, getDoc, updateDoc, collection, getDocs, addDoc } from 'firebase/firestore';
import { auth, db } from '../../firebase/config';
import { toast } from 'react-toastify';
import { TESTING_MODE, TEST_EXPIRY_MINUTES } from '../../utils/planAccess';

export interface UserData {
  uid: string;
  email: string | null;
  displayName: string | null;
  photoURL: string | null;
  role: 'user' | 'admin' | 'superadmin';
  createdAt: number;
  emailVerified?: boolean;
  lastLogin?: number;
  plan?: string; // Add plan field to track user's subscription
  planName?: string; // Add planName field to display the plan name
  planUpdatedAt?: number; // Track when the plan was last updated
  planPurchasedAt?: number; // Track when the plan was purchased
  planExpiryDate?: number; // Track when the plan expires
  appointmentsUsed?: number; // Track how many appointments have been used in the current billing cycle
  appointmentsTotal?: number; // Track how many total appointments the user has available
  additionalAppointments?: number; // Track additional appointments purchased via pay-per-service
  appointmentsResetDate?: number; // Track when appointments should reset (for subscription plans)
  hadSubscriptionBefore?: boolean; // Flag to track if user ever had a subscription that was removed
<<<<<<< HEAD
  chatCount?: number; // Track how many chat messages the user has left (for free users)
=======
<<<<<<< HEAD
  chatCount?: number; // Track how many chat messages the user has left (for free users)
=======
>>>>>>> c8020a2bf23ef9f2677a173b9371359164bc1b36
>>>>>>> 30f40963
}

// Helper function to get user-friendly auth error messages
const getAuthErrorMessage = (errorCode: string): string => {
  switch (errorCode) {
    case 'auth/email-already-in-use':
      return 'This email is already registered. Please use a different email or try logging in.';
    case 'auth/invalid-email':
      return 'The email address is not valid. Please check and try again.';
    case 'auth/weak-password':
      return 'The password is too weak. Please use a stronger password.';
    case 'auth/user-not-found':
    case 'auth/wrong-password':
      return 'Invalid email or password. Please check your credentials and try again.';
    case 'auth/too-many-requests':
      return 'Too many unsuccessful login attempts. Please try again later or reset your password.';
    case 'auth/user-disabled':
      return 'This account has been disabled. Please contact support for assistance.';
    case 'auth/operation-not-allowed':
      return 'This operation is not allowed. Please contact support.';
    case 'auth/network-request-failed':
      return 'Network error. Please check your internet connection and try again.';
    default:
      return '';
  }
};

// New consultant profile type
interface ConsultantProfile {
  uid: string;
  fullName: string;
  title: string;
  phoneNumber: string;
  specializations: string[];
  yearsOfExperience: number;
  bio: string;
  availability: {
    days: string[];
    hours: {
      from: number;
      to: number;
    };
    duration: number;
  };
  isActive: boolean;
  createdAt: number;
  updatedAt: number;
}

interface AuthState {
  user: UserData | null;
  loading: boolean;
  error: string | null;
  users: UserData[];
  usersLoading: boolean;
  consultantProfile: ConsultantProfile | null;
  consultantProfileLoading: boolean;
  allConsultantProfiles: ConsultantProfile[];
  allConsultantProfilesLoading: boolean;
}

const initialState: AuthState = {
  user: null,
  loading: false,
  error: null,
  users: [],
  usersLoading: false,
  consultantProfile: null,
  consultantProfileLoading: false,
  allConsultantProfiles: [],
  allConsultantProfilesLoading: false,
};

// Fetch all users (for admin management)
export const fetchUsers = createAsyncThunk(
  'auth/fetchUsers',
  async (_, { rejectWithValue }) => {
    try {
      const usersRef = collection(db, 'users');
      const usersSnapshot = await getDocs(usersRef);
      const users = usersSnapshot.docs.map(doc => ({
        ...doc.data()
      })) as UserData[];
      return users;
    } catch (error: any) {
      return rejectWithValue(error.message);
    }
  }
);

// Update user role
export const updateUserRole = createAsyncThunk(
  'auth/updateUserRole',
  async ({ uid, role }: { uid: string; role: 'user' | 'admin' | 'superadmin' }, { rejectWithValue, getState }) => {
    try {
      const state = getState() as { auth: AuthState };
      const currentUser = state.auth.user;

      // Only superadmins can change roles
      if (currentUser?.role !== 'superadmin') {
        return rejectWithValue('Only super admins can change user roles');
      }

      // Prevent regular admins from setting superadmin role
      // SuperAdmin must be set directly in Firebase
      if (role === 'superadmin' && currentUser.uid !== uid) {
        return rejectWithValue('Superadmin role can only be set directly in Firebase');
      }

      const userRef = doc(db, 'users', uid);
      await updateDoc(userRef, { role });

      // If user is being demoted from admin to user, update consultant profile visibility
      if (role === 'user') {
        // Check if user has a consultant profile
        const profileRef = doc(db, 'consultantProfiles', uid);
        const profileSnapshot = await getDoc(profileRef);

        if (profileSnapshot.exists()) {
          // Update isActive to false instead of deleting
          await updateDoc(profileRef, {
            isActive: false,
            updatedAt: Date.now()
          });
        }
      }

      return { uid, role };
    } catch (error: any) {
      return rejectWithValue(error.message);
    }
  }
);

export const resetPassword = createAsyncThunk(
  'auth/resetPassword',
  async (email: string, { rejectWithValue }) => {
    try {
      await sendPasswordResetEmail(auth, email);
      return email;
    } catch (error: any) {
      return rejectWithValue(error.message);
    }
  }
);


export const registerUser = createAsyncThunk(
  'auth/registerUser',
  async ({ email, password, displayName }: { email: string; password: string; displayName: string }, { rejectWithValue }) => {
    try {
      // Validate password strength
      const passwordRegex = /^(?=.*[a-z])(?=.*[A-Z])(?=.*\d)(?=.*[!@#$%^&*(),.?":{}|<>])[A-Za-z\d!@#$%^&*(),.?":{}|<>]{8,}$/;     if (!passwordRegex.test(password)) {
        return rejectWithValue('Password must be at least 8 characters and include uppercase, lowercase, number and special character');
      }

      // Create user with Firebase Authentication
      const userCredential = await createUserWithEmailAndPassword(auth, email, password);
      const user = userCredential.user;

      // Update profile with display name
      await updateProfile(user, { displayName });

      // Send email verification
      await sendEmailVerification(user);
      toast.info('Please check your email and verify your account for full access.', {
        position: "top-center",
        autoClose: 5000,
      });

      // Create user document in Firestore with secure defaults
      const userData: UserData = {
        uid: user.uid,
        email: user.email,
        displayName: user.displayName,
        photoURL: user.photoURL,
        role: 'user',
        createdAt: Date.now(),
        emailVerified: false,
        lastLogin: Date.now(),
<<<<<<< HEAD
        chatCount: 10, // Initialize chat count to 10 for new users
=======
<<<<<<< HEAD
        chatCount: 10, // Initialize chat count to 10 for new users
=======
>>>>>>> c8020a2bf23ef9f2677a173b9371359164bc1b36
>>>>>>> 30f40963
      };

      await setDoc(doc(db, 'users', user.uid), userData);

      // Create a notification about email verification
      await addDoc(collection(db, 'notifications'), {
        userId: user.uid,
        title: 'Verify Your Email',
        message: 'Please check your email and verify your account for full access.',
        type: 'security',
        read: false,
        createdAt: new Date(),
      });

      return userData;
    } catch (error: any) {
      // Enhanced error handling with user-friendly messages
      const errorMessage = getAuthErrorMessage(error.code) || error.message;
      return rejectWithValue(errorMessage);
    }
  }
);

export const loginUser = createAsyncThunk(
  'auth/loginUser',
  async ({ email, password }: { email: string; password: string }, { rejectWithValue, dispatch }) => {
    try {
      // Implement rate limiting for login attempts (in a real app, this would be server-side)
      const loginAttemptKey = `login_attempt_${email.replace(/[^a-zA-Z0-9]/g, '_')}`;
      const loginAttempts = parseInt(localStorage.getItem(loginAttemptKey) || '0');

      if (loginAttempts >= 5) {
        const lastAttemptTime = parseInt(localStorage.getItem(`${loginAttemptKey}_time`) || '0');
        const currentTime = Date.now();

        // If last attempt was less than 15 minutes ago, block the login
        if (currentTime - lastAttemptTime < 15 * 60 * 1000) {
          return rejectWithValue('Too many login attempts. Please try again later or reset your password.');
        } else {
          // Reset counter after 15 minutes
          localStorage.setItem(loginAttemptKey, '0');
        }
      }

      // Attempt to sign in
      const userCredential = await signInWithEmailAndPassword(auth, email, password);
      const user = userCredential.user;

      // Reset login attempts on successful login
      localStorage.setItem(loginAttemptKey, '0');

      // Get user data from Firestore
      const userDoc = await getDoc(doc(db, 'users', user.uid));

      let userData: UserData;

      if (userDoc.exists()) {
        userData = userDoc.data() as UserData;
      } else {
        // Create user document if it doesn't exist
        userData = {
          uid: user.uid,
          email: user.email,
          displayName: user.displayName,
          photoURL: user.photoURL,
          role: 'user',
          createdAt: Date.now(),
          lastLogin: Date.now(),
          emailVerified: user.emailVerified,
        };

        await setDoc(doc(db, 'users', user.uid), userData);
      }

<<<<<<< HEAD
=======
<<<<<<< HEAD
>>>>>>> 30f40963
      // Update last login time and ensure chatCount exists
      const updateData: any = {
        lastLogin: Date.now(),
        emailVerified: user.emailVerified, // Update email verification status
      };

      // If chatCount doesn't exist, initialize it to 10
      if (userData.chatCount === undefined) {
        updateData.chatCount = 10;
        userData.chatCount = 10; // Update local userData object too
      }

      await updateDoc(doc(db, 'users', user.uid), updateData);
<<<<<<< HEAD
=======
=======
      // Update last login time
      await updateDoc(doc(db, 'users', user.uid), {
        lastLogin: Date.now(),
        emailVerified: user.emailVerified, // Update email verification status
      });
>>>>>>> c8020a2bf23ef9f2677a173b9371359164bc1b36
>>>>>>> 30f40963

      // If email is not verified, remind the user
      if (!user.emailVerified) {
        // Create a notification about email verification
        await addDoc(collection(db, 'notifications'), {
          userId: user.uid,
          title: 'Verify Your Email',
          message: 'Please check your email and verify your account for full access.',
          type: 'security',
          read: false,
          createdAt: new Date(),
        });
      }

      // Don't store sensitive user data in localStorage
      // Instead, only store minimal information needed for UI
      const minimalUserData = {
        uid: userData.uid,
        role: userData.role,
        isAuthenticated: true
      };
      localStorage.setItem("user", JSON.stringify(minimalUserData));

      // Validate user role from server
      await dispatch(validateUserRole(userData));

      return userData;
    } catch (error: any) {
      // Track failed login attempts
      const loginAttemptKey = `login_attempt_${email.replace(/[^a-zA-Z0-9]/g, '_')}`;
      const loginAttempts = parseInt(localStorage.getItem(loginAttemptKey) || '0');
      localStorage.setItem(loginAttemptKey, (loginAttempts + 1).toString());
      localStorage.setItem(`${loginAttemptKey}_time`, Date.now().toString());

      // Return user-friendly error message
      const errorMessage = getAuthErrorMessage(error.code) || error.message;
      return rejectWithValue(errorMessage);
    }
  }
);

export const googleLogin = createAsyncThunk(
  'auth/googleLogin',
  async (_, { rejectWithValue, dispatch }) => {
    try {
      // Configure Google provider with additional security scopes
      const provider = new GoogleAuthProvider();
      provider.addScope('email');
      provider.addScope('profile');
      provider.setCustomParameters({
        'prompt': 'select_account' // Force account selection to prevent automatic login
      });

      const userCredential = await signInWithPopup(auth, provider);
      const user = userCredential.user;

      // Get user data from Firestore
      const userDoc = await getDoc(doc(db, 'users', user.uid));

      let userData: UserData;

      if (userDoc.exists()) {
        userData = userDoc.data() as UserData;
      } else {
        // Create user document if it doesn't exist
        userData = {
          uid: user.uid,
          email: user.email,
          displayName: user.displayName,
          photoURL: user.photoURL,
          role: 'user',
          createdAt: Date.now(),
          lastLogin: Date.now(),
          emailVerified: user.emailVerified,
<<<<<<< HEAD
          chatCount: 10, // Initialize chat count to 10 for new users
=======
<<<<<<< HEAD
          chatCount: 10, // Initialize chat count to 10 for new users
=======
>>>>>>> c8020a2bf23ef9f2677a173b9371359164bc1b36
>>>>>>> 30f40963
        };

        await setDoc(doc(db, 'users', user.uid), userData);
      }

<<<<<<< HEAD
=======
<<<<<<< HEAD
>>>>>>> 30f40963
      // Update last login time and ensure chatCount exists
      const updateData: any = {
        lastLogin: Date.now(),
        emailVerified: user.emailVerified, // Update email verification status
      };

      // If chatCount doesn't exist, initialize it to 10
      if (userData.chatCount === undefined) {
        updateData.chatCount = 10;
        userData.chatCount = 10; // Update local userData object too
      }

      await updateDoc(doc(db, 'users', user.uid), updateData);
<<<<<<< HEAD
=======
=======
      // Update last login time
      await updateDoc(doc(db, 'users', user.uid), {
        lastLogin: Date.now(),
        emailVerified: user.emailVerified, // Update email verification status
      });
>>>>>>> c8020a2bf23ef9f2677a173b9371359164bc1b36
>>>>>>> 30f40963

      // Don't store sensitive user data in localStorage
      // Instead, only store minimal information needed for UI
      const minimalUserData = {
        uid: userData.uid,
        role: userData.role,
        isAuthenticated: true
      };
      localStorage.setItem("user", JSON.stringify(minimalUserData));

      // Validate user role from server
      await dispatch(validateUserRole(userData));

      return userData;
    } catch (error: any) {
      // Return user-friendly error message
      const errorMessage = getAuthErrorMessage(error.code) || error.message;
      return rejectWithValue(errorMessage);
    }
  }
);

export const signOut = createAsyncThunk(
  'auth/signOut',
  async (_, { rejectWithValue }) => {
    try {
      // Sign out from Firebase
      await firebaseSignOut(auth);

      // Clear all authentication data from localStorage
      localStorage.removeItem("user");

      // Clear any persisted session data
      sessionStorage.clear();

      // Clear any login attempt counters
      const loginKeys = Object.keys(localStorage).filter(key => key.startsWith('login_attempt_'));
      loginKeys.forEach(key => localStorage.removeItem(key));

      return null;
    } catch (error: any) {
      // Even if there's an error, still try to clean up local storage
      try {
        localStorage.removeItem("user");
        sessionStorage.clear();
      } catch (e) {
        console.error('Error clearing storage during sign out:', e);
      }

      const errorMessage = getAuthErrorMessage(error.code) || error.message;
      return rejectWithValue(errorMessage);
    }
  }
);

// Fetch consultant profile
export const fetchConsultantProfile = createAsyncThunk(
  'auth/fetchConsultantProfile',
  async (uid: string, { rejectWithValue }) => {
    try {
      const profileRef = doc(db, 'consultantProfiles', uid);
      const profileSnapshot = await getDoc(profileRef);

      if (profileSnapshot.exists()) {
        return profileSnapshot.data() as ConsultantProfile;
      } else {
        return null;
      }
    } catch (error: any) {
      return rejectWithValue(error.message);
    }
  }
);

// Save consultant profile
export const saveConsultantProfile = createAsyncThunk(
  'auth/saveConsultantProfile',
  async (profileData: Omit<ConsultantProfile, 'createdAt' | 'updatedAt'>, { rejectWithValue }) => {
    try {
      const { uid } = profileData;
      const profileRef = doc(db, 'consultantProfiles', uid);
      const profileSnapshot = await getDoc(profileRef);

      const now = Date.now();
      let updatedProfile: ConsultantProfile;

      if (profileSnapshot.exists()) {
        // Update existing profile
        updatedProfile = {
          ...profileData,
          createdAt: profileSnapshot.data().createdAt,
          updatedAt: now
        } as ConsultantProfile;
      } else {
        // Create new profile
        updatedProfile = {
          ...profileData,
          createdAt: now,
          updatedAt: now
        } as ConsultantProfile;
      }

      await setDoc(profileRef, updatedProfile);
      return updatedProfile;
    } catch (error: any) {
      return rejectWithValue(error.message);
    }
  }
);

// Validate and update user role on login - enhanced for security
export const validateUserRole = createAsyncThunk(
  'auth/validateUserRole',
  async (user: UserData, { rejectWithValue }) => {
    try {
      // Get the latest user data from Firestore to ensure we have the correct role
      const userDoc = await getDoc(doc(db, 'users', user.uid));

      if (!userDoc.exists()) {
        return rejectWithValue('User document not found');
      }

      const userData = userDoc.data() as UserData;

      // Return the latest user data from Firestore
      return userData;
    } catch (error: any) {
      return rejectWithValue(getAuthErrorMessage(error.code) || error.message);
    }
  }
);

// Decrement user's available appointments when scheduling
export const incrementAppointmentsUsed = createAsyncThunk(
  'auth/incrementAppointmentsUsed',
  async (userId: string, { rejectWithValue }) => {
    try {
      if (!userId) return rejectWithValue('User ID is required');

      // Get the user document from Firestore
      const userRef = doc(db, 'users', userId);
      const userDoc = await getDoc(userRef);

      if (!userDoc.exists()) {
        return rejectWithValue('User not found');
      }

      const userData = userDoc.data() as UserData;

      // Check if we need to reset appointments based on reset date
      const now = Date.now();
      const resetDate = userData.appointmentsResetDate || 0;

      // Get the current values
      const currentAdditionalAppointments = userData.additionalAppointments || 0;
      const baseAppointments = userData.plan === 'premium' ? 2 : (userData.plan === 'pay-per-call' ? 1 : 0);

      // If we've passed the reset date and the user has a premium plan, reset the counts
      if (now > resetDate && userData.plan === 'premium') {
        // Reset appointments for premium users
        await updateDoc(userRef, {
          appointmentsUsed: 0,
          appointmentsTotal: baseAppointments + currentAdditionalAppointments, // Base + additional
          appointmentsResetDate: now + (30 * 24 * 60 * 60 * 1000) // Next reset in 30 days
        });

        console.log(`Reset appointments for premium user ${userId} due to reset date passing`);
        console.log(`Keeping additionalAppointments at ${currentAdditionalAppointments}`);
      }

      // Get the updated user data after potential reset
      const refreshedUserDoc = await getDoc(userRef);
      const refreshedUserData = refreshedUserDoc.data() as UserData;

      // For premium plans, we don't decrement anything when scheduling
      if (refreshedUserData.plan === 'premium') {
        console.log(`Premium user ${userId} - not decrementing anything when scheduling`);

        // Ensure the total is correct
        const currentAdditionalAppointments = refreshedUserData.additionalAppointments || 0;
        const correctTotal = baseAppointments + currentAdditionalAppointments;

        if (refreshedUserData.appointmentsTotal !== correctTotal) {
          await updateDoc(userRef, {
            appointmentsTotal: correctTotal
          });
          console.log(`Fixed appointmentsTotal for premium user ${userId} (set to ${correctTotal})`);

          // Get the updated user data
          const fixedUserDoc = await getDoc(userRef);
          return fixedUserDoc.data() as UserData;
        }

        return refreshedUserData;
<<<<<<< HEAD
      }

      // For non-premium plans, check if we have additional appointments
      if (refreshedUserData.additionalAppointments && refreshedUserData.additionalAppointments > 0) {
        // If user has additional appointments, decrement one
        const newAdditionalAppointments = refreshedUserData.additionalAppointments - 1;
        await updateDoc(userRef, {
          additionalAppointments: newAdditionalAppointments
        });
        console.log(`Decremented additionalAppointments from ${refreshedUserData.additionalAppointments} to ${newAdditionalAppointments}`);
      } else {
        // No additional appointments, decrement the total
        const currentAppointmentsTotal = refreshedUserData.appointmentsTotal || 0;
        const newAppointmentsTotal = Math.max(0, currentAppointmentsTotal - 1); // Ensure it doesn't go below 0

        await updateDoc(userRef, {
          appointmentsTotal: newAppointmentsTotal
        });
        console.log(`Decremented appointmentsTotal from ${currentAppointmentsTotal} to ${newAppointmentsTotal}`);
      }

=======
      }

      // For non-premium plans, check if we have additional appointments
      if (refreshedUserData.additionalAppointments && refreshedUserData.additionalAppointments > 0) {
        // If user has additional appointments, decrement one
        const newAdditionalAppointments = refreshedUserData.additionalAppointments - 1;
        await updateDoc(userRef, {
          additionalAppointments: newAdditionalAppointments
        });
        console.log(`Decremented additionalAppointments from ${refreshedUserData.additionalAppointments} to ${newAdditionalAppointments}`);
      } else {
        // No additional appointments, decrement the total
        const currentAppointmentsTotal = refreshedUserData.appointmentsTotal || 0;
        const newAppointmentsTotal = Math.max(0, currentAppointmentsTotal - 1); // Ensure it doesn't go below 0

        await updateDoc(userRef, {
          appointmentsTotal: newAppointmentsTotal
        });
        console.log(`Decremented appointmentsTotal from ${currentAppointmentsTotal} to ${newAppointmentsTotal}`);
      }

>>>>>>> 30f40963
      // Get the updated user data
      const updatedUserDoc = await getDoc(userRef);
      const updatedUserData = updatedUserDoc.data() as UserData;

      console.log(`Updated appointments for user ${userId}:`);
      console.log(`- Appointments total: ${userData.appointmentsTotal || 0} -> ${updatedUserData.appointmentsTotal || 0}`);
      console.log(`- Additional appointments: ${userData.additionalAppointments || 0} -> ${updatedUserData.additionalAppointments || 0}`);

      return updatedUserData;
    } catch (error: any) {
      console.error('Error updating available appointments:', error);
      return rejectWithValue(getAuthErrorMessage(error.code) || error.message);
    }
  }
);

// Reset subscription expiry date for testing
export const resetSubscriptionExpiryDate = createAsyncThunk(
  'auth/resetSubscriptionExpiryDate',
  async (userId: string, { rejectWithValue }) => {
    try {
      if (!userId) return rejectWithValue('User ID is required');

      // Get the user document from Firestore
      const userRef = doc(db, 'users', userId);
      const userDoc = await getDoc(userRef);

      if (!userDoc.exists()) {
        return rejectWithValue('User not found');
      }

      const userData = userDoc.data() as UserData;

      // Only reset for users with an active plan
      if (!userData.plan) {
        return rejectWithValue('User does not have an active plan');
      }

      const now = Date.now();
      const newExpiryDate = now + (TEST_EXPIRY_MINUTES * 60 * 1000); // Use TEST_EXPIRY_MINUTES from planAccess
      const newResetDate = now + (30 * 24 * 60 * 60 * 1000); // 30 days from now

      // Update the user document with the new expiry date and reset date
      await updateDoc(userRef, {
        planExpiryDate: newExpiryDate,
        appointmentsResetDate: newResetDate
      });

      console.log(`Reset subscription expiry date to ${new Date(newExpiryDate).toLocaleString()} (${TEST_EXPIRY_MINUTES} minutes from now)`);
      console.log(`Reset appointments reset date to ${new Date(newResetDate).toLocaleString()} (30 days from now)`);

      // Get the updated user data
      const updatedUserDoc = await getDoc(userRef);
      const updatedUserData = updatedUserDoc.data() as UserData;

      console.log(`Reset subscription expiry date for user ${userId}:`);
      console.log(`- New expiry date: ${new Date(newExpiryDate).toLocaleString()}`);
      console.log(`- New appointments reset date: ${new Date(newResetDate).toLocaleString()}`);

      // Update the user in localStorage to ensure UI reflects the changes
      if (updatedUserData) {
        localStorage.setItem('user', JSON.stringify(updatedUserData));

        // Show a toast notification to inform the user
        toast.success(`Subscription expiry date reset to ${TEST_EXPIRY_MINUTES} minutes from now`, {
          position: "top-center",
          autoClose: 3000,
        });
      }

      return updatedUserData;
    } catch (error: any) {
      console.error('Error resetting subscription expiry date:', error);
      return rejectWithValue(getAuthErrorMessage(error.code) || error.message);
    }
  }
);

// Fix appointment counts for any user
export const fixAppointmentCounts = createAsyncThunk(
  'auth/fixAppointmentCounts',
  async (userId: string, { rejectWithValue }) => {
    try {
      if (!userId) return rejectWithValue('User ID is required');

      // Get the user document from Firestore
      const userRef = doc(db, 'users', userId);
      const userDoc = await getDoc(userRef);

      if (!userDoc.exists()) {
        return rejectWithValue('User not found');
      }

      const userData = userDoc.data() as UserData;

      // Calculate the correct appointments total
      let baseAppointments = 0;
      if (userData.plan === 'premium') {
        baseAppointments = 2; // Premium plan includes 2 appointments
      } else if (userData.plan === 'pay-per-call') {
        baseAppointments = 1; // Pay-per-call includes 1 appointment
      }

      const additionalAppointments = userData.additionalAppointments || 0;
      const correctTotal = baseAppointments + additionalAppointments;

      // Reset the appointments used count if it's greater than the total
      const currentUsed = userData.appointmentsUsed || 0;
      const newUsed = currentUsed > correctTotal ? 0 : currentUsed;

      // Update the user document
      await updateDoc(userRef, {
        appointmentsTotal: correctTotal,
        appointmentsUsed: newUsed,
        // Set a new reset date for premium users
        ...(userData.plan === 'premium' ? { appointmentsResetDate: Date.now() + (30 * 24 * 60 * 60 * 1000) } : {})
      });

      // Get the updated user data
      const updatedUserDoc = await getDoc(userRef);
      const updatedUserData = updatedUserDoc.data() as UserData;

      console.log(`Fixed appointment counts for user ${userId}:`);
      console.log(`- Appointments total: set to ${correctTotal}`);
      console.log(`- Appointments used: ${currentUsed} -> ${newUsed}`);
      console.log(`- Additional appointments: ${additionalAppointments}`);

      // Update the user in localStorage to ensure UI reflects the changes
      if (updatedUserData) {
        localStorage.setItem('user', JSON.stringify(updatedUserData));

        // Show a toast notification to inform the user
        toast.success('Appointment counts fixed successfully', {
          position: "top-center",
          autoClose: 3000,
        });
      }

      return updatedUserData;
    } catch (error: any) {
      console.error('Error fixing appointment counts:', error);
      return rejectWithValue(getAuthErrorMessage(error.code) || error.message);
    }
  }
);

// Reset appointment counts for premium users
export const resetPremiumAppointments = createAsyncThunk(
  'auth/resetPremiumAppointments',
  async (userId: string, { rejectWithValue }) => {
    try {
      if (!userId) return rejectWithValue('User ID is required');

      // Get the user document from Firestore
      const userRef = doc(db, 'users', userId);
      const userDoc = await getDoc(userRef);

      if (!userDoc.exists()) {
        return rejectWithValue('User not found');
      }

      const userData = userDoc.data() as UserData;

      // Only reset for premium users
      if (userData.plan !== 'premium') {
        return rejectWithValue('Only premium users can have their appointments reset');
      }

      const now = Date.now();

      // Get the current values
      const currentAdditionalAppointments = userData.additionalAppointments || 0;
      const baseAppointments = 2; // Premium plan gets 2 base appointments
      const newTotal = baseAppointments + currentAdditionalAppointments;

      console.log(`Resetting appointments for premium user ${userId}:`);
      console.log(`- Base appointments: ${baseAppointments}`);
      console.log(`- Additional appointments: ${currentAdditionalAppointments}`);
      console.log(`- New total: ${newTotal}`);

      // Reset the appointments for premium users
      await updateDoc(userRef, {
        appointmentsUsed: 0,
        appointmentsTotal: newTotal, // Base + additional appointments
        appointmentsResetDate: now + (30 * 24 * 60 * 60 * 1000) // Next reset in 30 days
      });

      // Get the updated user data
      const updatedUserDoc = await getDoc(userRef);
      const updatedUserData = updatedUserDoc.data() as UserData;

      console.log(`Manually reset appointments for premium user ${userId}`);
      console.log(`- Appointments used: reset to 0`);
      console.log(`- Appointments total: set to 2`);
      console.log(`- Next reset date: ${new Date(updatedUserData.appointmentsResetDate || 0).toLocaleString()}`);

      // Update the user in localStorage to ensure UI reflects the changes
      if (updatedUserData) {
        localStorage.setItem('user', JSON.stringify(updatedUserData));

        // Show a toast notification to inform the user
        toast.success('Appointments reset successfully', {
          position: "top-center",
          autoClose: 3000,
        });
      }

      return updatedUserData;
    } catch (error: any) {
      console.error('Error resetting premium appointments:', error);
      return rejectWithValue(getAuthErrorMessage(error.code) || error.message);
    }
  }
);

// Update appointment counts when an appointment is completed by an admin
export const updateAppointmentCounts = createAsyncThunk(
  'auth/updateAppointmentCounts',
  async (payload: { userId: string; isAdminContext?: boolean }, { rejectWithValue }) => {
    const { userId, isAdminContext } = payload;
    try {
      if (!userId) return rejectWithValue('User ID is required');

      // Get the user document from Firestore
      const userRef = doc(db, 'users', userId);
      const userDoc = await getDoc(userRef);

      if (!userDoc.exists()) {
        return rejectWithValue('User not found');
      }

      const userData = userDoc.data() as UserData;

      // Get the current values
      const currentAppointmentsUsed = userData.appointmentsUsed || 0;
      let currentAdditionalAppointments = userData.additionalAppointments || 0;
      const currentAppointmentsTotal = userData.appointmentsTotal || 0;

      // Check if we need to reset appointments based on reset date
      const now = Date.now();
      const resetDate = userData.appointmentsResetDate || 0;

      // If we've passed the reset date and the user has a premium plan, reset the counts
      if (now > resetDate && userData.plan === 'premium') {
        // Reset appointments for premium users
        const baseAppointments = 2; // Premium plan includes 2 appointments
        const newAppointmentsTotal = baseAppointments + currentAdditionalAppointments;

        await updateDoc(userRef, {
          appointmentsUsed: 0,
          appointmentsTotal: newAppointmentsTotal,
          appointmentsResetDate: now + (30 * 24 * 60 * 60 * 1000) // Next reset in 30 days
        });

        console.log(`Reset appointments for premium user ${userId} due to reset date passing`);
        console.log(`Keeping additionalAppointments at ${currentAdditionalAppointments}`);
      }

      // Increment the used count
      const newAppointmentsUsed = currentAppointmentsUsed + 1;

      // Update the user document with the new used count
      await updateDoc(userRef, {
        appointmentsUsed: newAppointmentsUsed
      });

      if (currentAdditionalAppointments > 0) {
        currentAdditionalAppointments -= 1
        await updateDoc(userRef, {
          additionalAppointments: currentAdditionalAppointments
        });
      }

      console.log(`Updated appointments for user ${userId}:`);
      console.log(`- Appointments used: ${currentAppointmentsUsed} -> ${newAppointmentsUsed}`);
      console.log(`- Additional appointments: ${currentAdditionalAppointments}`);
      console.log(`- Appointments total: ${currentAppointmentsTotal}`);

      // Get the updated user data
      const updatedUserDoc = await getDoc(userRef);
      const updatedUserData = updatedUserDoc.data() as UserData;

      // Update the user in localStorage to ensure UI reflects the changes
      if (updatedUserData && !isAdminContext) {
        localStorage.setItem('user', JSON.stringify(updatedUserData));

        // Show a toast notification to inform the user
        toast.success('Appointment completed successfully', {
          position: "top-center",
          autoClose: 3000,
        });
      }

      return isAdminContext ? null : updatedUserData;
    } catch (error: any) {
      console.error('Error updating appointments used count:', error);
      return rejectWithValue(getAuthErrorMessage(error.code) || error.message);
    }
  }
);

// Add additional appointments to a user (for pay-per-service)
export const addAdditionalAppointments = createAsyncThunk(
  'auth/addAdditionalAppointments',
  async ({ userId, count = 1 }: { userId: string; count?: number }, { rejectWithValue }) => {
    try {
      if (!userId) return rejectWithValue('User ID is required');

      // Get the user document from Firestore
      const userRef = doc(db, 'users', userId);
      const userDoc = await getDoc(userRef);

      if (!userDoc.exists()) {
        return rejectWithValue('User not found');
      }

      const userData = userDoc.data() as UserData;

      // Get the current values
      const currentAppointmentsTotal = userData.appointmentsTotal || 0;
      const currentAdditionalAppointments = userData.additionalAppointments || 0;
      const currentAppointmentsUsed = userData.appointmentsUsed || 0;

      // Increment the additional appointments count
      const newAdditionalAppointments = currentAdditionalAppointments + count;

      // Calculate the new total appointments by adding to current total
      const newAppointmentsTotal = currentAppointmentsTotal + count;

      console.log(`Adding ${count} additional appointment(s) for user ${userId}:`);
      console.log(`- Current state: appointmentsTotal=${currentAppointmentsTotal}, additionalAppointments=${currentAdditionalAppointments}, appointmentsUsed=${currentAppointmentsUsed}`);
      console.log(`- New state: additionalAppointments=${newAdditionalAppointments}, appointmentsTotal=${newAppointmentsTotal}`);

      // Prepare the update data
      const updateData: Record<string, any> = {
        appointmentsTotal: newAppointmentsTotal,
        additionalAppointments: newAdditionalAppointments
      };

      // Keep the current appointmentsUsed count when adding additional appointments
      // This allows users to add appointments without resetting their usage
      console.log(`Keeping appointmentsUsed at ${currentAppointmentsUsed} for user ${userId}`);

      // Update the user document
      await updateDoc(userRef, updateData);

      // Get the updated user data
      const updatedUserDoc = await getDoc(userRef);
      const updatedUserData = updatedUserDoc.data() as UserData;

      console.log(`Added ${count} additional appointment(s) for user ${userId}:`);
      console.log(`- Appointments total: ${currentAppointmentsTotal} -> ${newAppointmentsTotal}`);
      console.log(`- Additional appointments: ${currentAdditionalAppointments} -> ${newAdditionalAppointments}`);
      console.log(`- Appointments used: ${currentAppointmentsUsed} -> ${updatedUserData.appointmentsUsed || 0}`);
      console.log(`- Remaining appointments: ${Math.max(0, newAppointmentsTotal - (updatedUserData.appointmentsUsed || 0))}`);

      // Show a toast notification to inform the user
      toast.success(`Added ${count} appointment(s) to your account!`, {
        position: "top-center",
        autoClose: 3000,
      });

      return updatedUserData;
    } catch (error: any) {
      console.error('Error adding additional appointments:', error);
      return rejectWithValue(getAuthErrorMessage(error.code) || error.message);
    }
  }
);

// Remove user's subscription plan
export const removeUserPlan = createAsyncThunk(
  'auth/removeUserPlan',
  async (userId: string, { rejectWithValue }) => {
    try {
      if (!userId) return rejectWithValue('User ID is required');

      // Update the user document in Firestore
      const userRef = doc(db, 'users', userId);
      const userDoc = await getDoc(userRef);

      if (!userDoc.exists()) {
        return rejectWithValue('User not found');
      }

      // Get the current user data
      const currentUserData = userDoc.data() as UserData;

      // Keep any additional appointments the user has purchased
      const additionalAppointments = currentUserData.additionalAppointments || 0;

      // Remove the plan but keep the hadSubscriptionBefore flag
      await updateDoc(userRef, {
        plan: null,
        planName: null,
        planUpdatedAt: null,
        planExpiryDate: null, // Clear the expiry date
        hadSubscriptionBefore: true, // Indicate that they had a plan before
        appointmentsTotal: additionalAppointments, // Reset to only additional appointments
        appointmentsResetDate: null // Clear the reset date
      });

      // Get the updated user data
      const updatedUserDoc = await getDoc(userRef);
      const userData = updatedUserDoc.data() as UserData;

      console.log('User plan removed successfully');

      return userData;
    } catch (error: any) {
      console.error('Error removing user plan:', error);
      return rejectWithValue(getAuthErrorMessage(error.code) || error.message);
    }
  }
);

// Update user's subscription plan
export const updateUserPlan = createAsyncThunk(
  'auth/updateUserPlan',
  async ({ userId, planId, planName }: { userId: string; planId: string; planName: string }, { rejectWithValue }) => {
    try {
      if (!userId) return rejectWithValue('User ID is required');
      if (!planId) return rejectWithValue('Plan ID is required');

      // Update the user document in Firestore
      const userRef = doc(db, 'users', userId);
      const userDoc = await getDoc(userRef);

      if (!userDoc.exists()) {
        return rejectWithValue('User not found');
      }

      // Get the current user data
      const currentUserData = userDoc.data() as UserData;

      // Determine the number of appointments based on the plan
      let appointmentsTotal = 0;
      if (planId === 'premium') {
        appointmentsTotal = 2; // Premium plan includes 2 appointments
      } else if (planId === 'pay-per-call') {
        appointmentsTotal = 1; // Pay-per-call includes 1 appointment
      }

      // We'll use the current additional appointments later in the function

      // Calculate plan duration and expiry date
      let planDuration = 30; // Default to 30 days
      if (planId === 'basic' || planId === 'premium') {
        planDuration = 30; // Monthly plans
      } else if (planId === 'pay-per-call') {
        planDuration = 7; // Pay-per-call valid for 7 days
      }

      const now = Date.now();

      // Use test expiry time if in testing mode
      const expiryDate = TESTING_MODE
        ? now + (TEST_EXPIRY_MINUTES * 60 * 1000) // Use TEST_EXPIRY_MINUTES from planAccess
        : now + (planDuration * 24 * 60 * 60 * 1000); // Real duration

      // Check if this is a renewal (same plan)
      const isRenewal = currentUserData.plan === planId;

      // If it's a renewal and the current plan hasn't expired yet, extend the expiry date
      let finalExpiryDate = expiryDate;
      if (isRenewal && currentUserData.planExpiryDate && currentUserData.planExpiryDate > now) {
        // Add the appropriate duration based on testing mode
        const extensionTime = TESTING_MODE
          ? TEST_EXPIRY_MINUTES * 60 * 1000 // Use TEST_EXPIRY_MINUTES from planAccess
          : planDuration * 24 * 60 * 60 * 1000; // Real duration

        finalExpiryDate = currentUserData.planExpiryDate + extensionTime;
        console.log(`Extending subscription expiry date from ${new Date(currentUserData.planExpiryDate).toLocaleString()} to ${new Date(finalExpiryDate).toLocaleString()}`);
      }

      // Get the base appointments for the plan (2 for premium, 1 for pay-per-call)
      const baseAppointments = appointmentsTotal;

      // Get the current additional appointments - we keep these as is
      const currentAdditionalAppointments = currentUserData.additionalAppointments || 0;

      // Calculate the correct appointments total
      // For both new subscriptions and renewals, we use base + additional
      const newAppointmentsTotal = baseAppointments + currentAdditionalAppointments;

      if (isRenewal) {
        console.log(`Renewal detected for ${planId} plan.`);
        console.log(`Setting total to ${newAppointmentsTotal} (base ${baseAppointments} + additional ${currentAdditionalAppointments}).`);
        console.log(`Setting appointmentsUsed to 0.`);
      } else {
        console.log(`New subscription for ${planId} plan.`);
        console.log(`Setting total to ${newAppointmentsTotal} (base ${baseAppointments} + additional ${currentAdditionalAppointments}).`);
        console.log(`Setting appointmentsUsed to 0.`);
      }

      // Calculate the new appointments reset date
      // For both new subscriptions and renewals, we want to set this to 30 days from now
      const newAppointmentsResetDate = now + (30 * 24 * 60 * 60 * 1000); // 30 days from now

      // Prepare update data
      const updateData: Record<string, any> = {
        plan: planId,
        planName: planName,
        planUpdatedAt: now,
        planPurchasedAt: isRenewal ? (currentUserData.planPurchasedAt || now) : now, // Keep original purchase date for renewals
        planExpiryDate: finalExpiryDate,
        hadSubscriptionBefore: true, // Set this flag to true when a user gets a subscription
        appointmentsTotal: newAppointmentsTotal,
        appointmentsResetDate: newAppointmentsResetDate // Reset date in 30 days
      };

      console.log(`DEBUGGING UPDATE DATA: appointmentsTotal=${newAppointmentsTotal}`);

      console.log(`Setting appointmentsResetDate to ${new Date(newAppointmentsResetDate).toLocaleString()} (30 days from now)`);

      // Always reset the appointments used count for both new subscriptions and renewals
      // This ensures users start with a clean slate when they get a new subscription
      updateData.appointmentsUsed = 0;
      console.log(`Setting appointmentsUsed to 0 for ${isRenewal ? 'renewal' : 'new subscription'}.`);

      // Update the user document
      console.log(`DEBUGGING BEFORE UPDATE: updateData=`, updateData);
      await updateDoc(userRef, updateData);
      console.log(`DEBUGGING AFTER UPDATE: Document updated`);

      // Get the updated user data
      const updatedUserDoc = await getDoc(userRef);
      const updatedUserData = updatedUserDoc.data() as UserData;
      console.log(`DEBUGGING AFTER UPDATE: updatedUserData=`, updatedUserData);

      // Log detailed information about the update
      console.log('User plan updated successfully:', {
        planId,
        planName,
        isRenewal,
        appointmentsTotal: updatedUserData.appointmentsTotal,
        appointmentsUsed: updatedUserData.appointmentsUsed,
        additionalAppointments: currentUserData.additionalAppointments || 0,
        expiryDate: new Date(finalExpiryDate).toLocaleString(),
        appointmentsResetDate: updatedUserData.appointmentsResetDate ? new Date(updatedUserData.appointmentsResetDate).toLocaleString() : 'Not set',
        remainingAppointments: Math.max(0, (updatedUserData.appointmentsTotal || 0) - (updatedUserData.appointmentsUsed || 0))
      });

      // Log a summary for easier debugging
      console.log(`SUMMARY: User now has ${updatedUserData.appointmentsTotal} total appointments with ${updatedUserData.appointmentsUsed || 0} used.`);
      console.log(`SUMMARY: Remaining appointments: ${Math.max(0, (updatedUserData.appointmentsTotal || 0) - (updatedUserData.appointmentsUsed || 0))}.`);
      console.log(`SUMMARY: Appointments will reset on ${updatedUserData.appointmentsResetDate ? new Date(updatedUserData.appointmentsResetDate).toLocaleString() : 'Not set'}.`);
      console.log(`SUMMARY: Appointments used count was reset to ${updatedUserData.appointmentsUsed || 0}.`);

      return updatedUserData;
    } catch (error: any) {
      console.error('Error updating user plan:', error);
      return rejectWithValue(getAuthErrorMessage(error.code) || error.message);
    }
  }
);

// Fetch all consultant profiles for superadmin
export const fetchAllConsultantProfiles = createAsyncThunk(
  'auth/fetchAllConsultantProfiles',
  async (_, { rejectWithValue, getState }) => {
    try {
      const state = getState() as { auth: AuthState };
      const currentUser = state.auth.user;

      // Only superadmins can fetch all consultant profiles
      if (currentUser?.role !== 'superadmin') {
        return rejectWithValue('Only super admins can view all consultant profiles');
      }

      const profilesRef = collection(db, 'consultantProfiles');
      const profilesSnapshot = await getDocs(profilesRef);

      const profiles = profilesSnapshot.docs.map(doc => ({
        ...doc.data()
      })) as ConsultantProfile[];

      return profiles;
    } catch (error: any) {
      return rejectWithValue(error.message);
    }
  }
);

const authSlice = createSlice({
  name: 'auth',
  initialState,
  reducers: {
    setUser: (state, action: PayloadAction<UserData | null>) => {
      state.user = action.payload;
      if (action.payload) {
        localStorage.setItem("user", JSON.stringify(action.payload));
      } else {
        localStorage.removeItem("user");
      }
    },
    clearError: (state) => {
      state.error = null;
    },
    updateLocalUserRole: (state, action: PayloadAction<{ uid: string; role: 'user' | 'admin' | 'superadmin' }>) => {
      const { uid, role } = action.payload;
      // Update the current user if it's the same
      if (state.user && state.user.uid === uid) {
        state.user.role = role;
        localStorage.setItem("user", JSON.stringify(state.user));
      }
      // Update in the users list
      const userIndex = state.users.findIndex(user => user.uid === uid);
      if (userIndex !== -1) {
        state.users[userIndex].role = role;
      }
    },
    updateChatCount: (state, action: PayloadAction<{ uid: string; chatCount: number }>) => {
      const { uid, chatCount } = action.payload;
      // Update the current user if it's the same
      if (state.user && state.user.uid === uid) {
        state.user.chatCount = chatCount;
        localStorage.setItem("user", JSON.stringify(state.user));
      }
      // Update in the users list
      const userIndex = state.users.findIndex(user => user.uid === uid);
      if (userIndex !== -1) {
        state.users[userIndex].chatCount = chatCount;
      }
    },
  },
  extraReducers: (builder) => {
    builder
      .addCase(registerUser.pending, (state) => {
        state.loading = true;
        state.error = null;
      })
      .addCase(registerUser.fulfilled, (state, action) => {
        state.loading = false;
        state.user = action.payload;
      })
      .addCase(registerUser.rejected, (state, action) => {
        state.loading = false;
        state.error = action.payload as string;
      })
      .addCase(fetchConsultantProfile.pending, (state) => {
        state.consultantProfileLoading = true;
        state.error = null;
      })
      .addCase(fetchConsultantProfile.fulfilled, (state, action) => {
        state.consultantProfileLoading = false;
        state.consultantProfile = action.payload;
      })
      .addCase(fetchConsultantProfile.rejected, (state, action) => {
        state.consultantProfileLoading = false;
        state.error = action.payload as string;
      })
      .addCase(saveConsultantProfile.pending, (state) => {
        state.consultantProfileLoading = true;
        state.error = null;
      })
      .addCase(saveConsultantProfile.fulfilled, (state, action) => {
        state.consultantProfileLoading = false;
        state.consultantProfile = action.payload;
      })
      .addCase(saveConsultantProfile.rejected, (state, action) => {
        state.consultantProfileLoading = false;
        state.error = action.payload as string;
      })
      .addCase(fetchAllConsultantProfiles.pending, (state) => {
        state.allConsultantProfilesLoading = true;
        state.error = null;
      })
      .addCase(fetchAllConsultantProfiles.fulfilled, (state, action) => {
        state.allConsultantProfilesLoading = false;
        state.allConsultantProfiles = action.payload;
      })
      .addCase(fetchAllConsultantProfiles.rejected, (state, action) => {
        state.allConsultantProfilesLoading = false;
        state.error = action.payload as string;
      })
      .addCase(loginUser.pending, (state) => {
        state.loading = true;
        state.error = null;
      })
      .addCase(loginUser.fulfilled, (state, action) => {
        state.loading = false;
        state.user = action.payload;
      })
      .addCase(loginUser.rejected, (state, action) => {
        state.loading = false;
        state.error = action.payload as string;
      })
      .addCase(googleLogin.pending, (state) => {
        state.loading = true;
        state.error = null;
      })
      .addCase(googleLogin.fulfilled, (state, action) => {
        state.loading = false;
        state.user = action.payload;
      })
      .addCase(googleLogin.rejected, (state, action) => {
        state.loading = false;
        state.error = action.payload as string;
      })
      .addCase(signOut.pending, (state) => {
        state.loading = true;
      })
      .addCase(signOut.fulfilled, (state) => {
        state.loading = false;
        state.user = null;
      })
      .addCase(signOut.rejected, (state, action) => {
        state.loading = false;
        state.error = action.payload as string;
      })
      .addCase(fetchUsers.pending, (state) => {
        state.usersLoading = true;
      })
      .addCase(fetchUsers.fulfilled, (state, action) => {
        state.usersLoading = false;
        state.users = action.payload;
      })
      .addCase(fetchUsers.rejected, (state, action) => {
        state.usersLoading = false;
        state.error = action.payload as string;
      })
      .addCase(updateUserRole.fulfilled, (state, action) => {
        const { uid, role } = action.payload;
        // Update in users list
        const userIndex = state.users.findIndex(user => user.uid === uid);
        if (userIndex !== -1) {
          state.users[userIndex].role = role;
        }
        // Update current user if it's the same
        if (state.user && state.user.uid === uid) {
          state.user.role = role;
          localStorage.setItem("user", JSON.stringify(state.user));
        }
      })
      .addCase(validateUserRole.fulfilled, () => {
        // No state changes needed, as this is just validation
      })
      .addCase(updateUserPlan.pending, (state) => {
        state.loading = true;
        state.error = null;
      })
      .addCase(updateUserPlan.fulfilled, (state, action) => {
        state.loading = false;
        state.user = action.payload;
        // Update localStorage with the updated user data
        if (action.payload) {
          localStorage.setItem("user", JSON.stringify(action.payload));
        }
      })
      .addCase(updateUserPlan.rejected, (state, action) => {
        state.loading = false;
        state.error = action.payload as string;
      })
      .addCase(removeUserPlan.pending, (state) => {
        state.loading = true;
        state.error = null;
      })
      .addCase(removeUserPlan.fulfilled, (state, action) => {
        state.loading = false;
        state.user = action.payload;
        // Update localStorage with the updated user data
        if (action.payload) {
          localStorage.setItem("user", JSON.stringify(action.payload));
        }
      })
      .addCase(removeUserPlan.rejected, (state, action) => {
        state.loading = false;
        state.error = action.payload as string;
      })
      .addCase(incrementAppointmentsUsed.pending, (state) => {
        state.loading = true;
        state.error = null;
      })
      .addCase(incrementAppointmentsUsed.fulfilled, (state, action) => {
        state.loading = false;
        state.user = action.payload;
        // Update localStorage with the updated user data
        if (action.payload) {
          localStorage.setItem("user", JSON.stringify(action.payload));
        }
      })
      .addCase(incrementAppointmentsUsed.rejected, (state, action) => {
        state.loading = false;
        state.error = action.payload as string;
      })
      .addCase(updateAppointmentCounts.pending, (state) => {
        state.loading = true;
        state.error = null;
      })
      .addCase(updateAppointmentCounts.fulfilled, (state, action) => {
        state.loading = false;
        if (action.payload)
          state.user = action.payload;
        // Update localStorage with the updated user data
        if (action.payload) {
          localStorage.setItem("user", JSON.stringify(action.payload));
        }
      })
      .addCase(updateAppointmentCounts.rejected, (state, action) => {
        state.loading = false;
        state.error = action.payload as string;
      })
      .addCase(resetPremiumAppointments.pending, (state) => {
        state.loading = true;
        state.error = null;
      })
      .addCase(resetPremiumAppointments.fulfilled, (state, action) => {
        state.loading = false;
        state.user = action.payload;
        // Update localStorage with the updated user data
        if (action.payload) {
          localStorage.setItem("user", JSON.stringify(action.payload));
        }
      })
      .addCase(resetPremiumAppointments.rejected, (state, action) => {
        state.loading = false;
        state.error = action.payload as string;
      })
      .addCase(fixAppointmentCounts.pending, (state) => {
        state.loading = true;
        state.error = null;
      })
      .addCase(fixAppointmentCounts.fulfilled, (state, action) => {
        state.loading = false;
        state.user = action.payload;
        // Update localStorage with the updated user data
        if (action.payload) {
          localStorage.setItem("user", JSON.stringify(action.payload));
        }
      })
      .addCase(fixAppointmentCounts.rejected, (state, action) => {
        state.loading = false;
        state.error = action.payload as string;
      })
      .addCase(resetSubscriptionExpiryDate.pending, (state) => {
        state.loading = true;
        state.error = null;
      })
      .addCase(resetSubscriptionExpiryDate.fulfilled, (state, action) => {
        state.loading = false;
        state.user = action.payload;
        // Update localStorage with the updated user data
        if (action.payload) {
          localStorage.setItem("user", JSON.stringify(action.payload));
        }
      })
      .addCase(resetSubscriptionExpiryDate.rejected, (state, action) => {
        state.loading = false;
        state.error = action.payload as string;
      })
      .addCase(addAdditionalAppointments.pending, (state) => {
        state.loading = true;
        state.error = null;
      })
      .addCase(addAdditionalAppointments.fulfilled, (state, action) => {
        state.loading = false;
        state.user = action.payload;
        // Update localStorage with the updated user data
        if (action.payload) {
          localStorage.setItem("user", JSON.stringify(action.payload));
        }
      })
      .addCase(addAdditionalAppointments.rejected, (state, action) => {
        state.loading = false;
        state.error = action.payload as string;
      });
  },
});

<<<<<<< HEAD
export const { setUser, clearError, updateLocalUserRole, updateChatCount } = authSlice.actions;
=======
<<<<<<< HEAD
export const { setUser, clearError, updateLocalUserRole, updateChatCount } = authSlice.actions;
=======
export const { setUser, clearError, updateLocalUserRole } = authSlice.actions;
>>>>>>> c8020a2bf23ef9f2677a173b9371359164bc1b36
>>>>>>> 30f40963
export default authSlice.reducer;

<|MERGE_RESOLUTION|>--- conflicted
+++ resolved
@@ -33,14 +33,9 @@
   additionalAppointments?: number; // Track additional appointments purchased via pay-per-service
   appointmentsResetDate?: number; // Track when appointments should reset (for subscription plans)
   hadSubscriptionBefore?: boolean; // Flag to track if user ever had a subscription that was removed
-<<<<<<< HEAD
   chatCount?: number; // Track how many chat messages the user has left (for free users)
-=======
-<<<<<<< HEAD
   chatCount?: number; // Track how many chat messages the user has left (for free users)
-=======
->>>>>>> c8020a2bf23ef9f2677a173b9371359164bc1b36
->>>>>>> 30f40963
+
 }
 
 // Helper function to get user-friendly auth error messages
@@ -221,14 +216,8 @@
         createdAt: Date.now(),
         emailVerified: false,
         lastLogin: Date.now(),
-<<<<<<< HEAD
         chatCount: 10, // Initialize chat count to 10 for new users
-=======
-<<<<<<< HEAD
         chatCount: 10, // Initialize chat count to 10 for new users
-=======
->>>>>>> c8020a2bf23ef9f2677a173b9371359164bc1b36
->>>>>>> 30f40963
       };
 
       await setDoc(doc(db, 'users', user.uid), userData);
@@ -303,10 +292,7 @@
         await setDoc(doc(db, 'users', user.uid), userData);
       }
 
-<<<<<<< HEAD
-=======
-<<<<<<< HEAD
->>>>>>> 30f40963
+
       // Update last login time and ensure chatCount exists
       const updateData: any = {
         lastLogin: Date.now(),
@@ -320,16 +306,11 @@
       }
 
       await updateDoc(doc(db, 'users', user.uid), updateData);
-<<<<<<< HEAD
-=======
-=======
       // Update last login time
       await updateDoc(doc(db, 'users', user.uid), {
         lastLogin: Date.now(),
         emailVerified: user.emailVerified, // Update email verification status
       });
->>>>>>> c8020a2bf23ef9f2677a173b9371359164bc1b36
->>>>>>> 30f40963
 
       // If email is not verified, remind the user
       if (!user.emailVerified) {
@@ -404,23 +385,14 @@
           createdAt: Date.now(),
           lastLogin: Date.now(),
           emailVerified: user.emailVerified,
-<<<<<<< HEAD
           chatCount: 10, // Initialize chat count to 10 for new users
-=======
-<<<<<<< HEAD
           chatCount: 10, // Initialize chat count to 10 for new users
-=======
->>>>>>> c8020a2bf23ef9f2677a173b9371359164bc1b36
->>>>>>> 30f40963
+
         };
 
         await setDoc(doc(db, 'users', user.uid), userData);
       }
 
-<<<<<<< HEAD
-=======
-<<<<<<< HEAD
->>>>>>> 30f40963
       // Update last login time and ensure chatCount exists
       const updateData: any = {
         lastLogin: Date.now(),
@@ -434,16 +406,13 @@
       }
 
       await updateDoc(doc(db, 'users', user.uid), updateData);
-<<<<<<< HEAD
-=======
-=======
+
       // Update last login time
       await updateDoc(doc(db, 'users', user.uid), {
         lastLogin: Date.now(),
         emailVerified: user.emailVerified, // Update email verification status
       });
->>>>>>> c8020a2bf23ef9f2677a173b9371359164bc1b36
->>>>>>> 30f40963
+
 
       // Don't store sensitive user data in localStorage
       // Instead, only store minimal information needed for UI
@@ -638,7 +607,6 @@
         }
 
         return refreshedUserData;
-<<<<<<< HEAD
       }
 
       // For non-premium plans, check if we have additional appointments
@@ -660,7 +628,6 @@
         console.log(`Decremented appointmentsTotal from ${currentAppointmentsTotal} to ${newAppointmentsTotal}`);
       }
 
-=======
       }
 
       // For non-premium plans, check if we have additional appointments
@@ -682,7 +649,6 @@
         console.log(`Decremented appointmentsTotal from ${currentAppointmentsTotal} to ${newAppointmentsTotal}`);
       }
 
->>>>>>> 30f40963
       // Get the updated user data
       const updatedUserDoc = await getDoc(userRef);
       const updatedUserData = updatedUserDoc.data() as UserData;
@@ -1553,14 +1519,9 @@
   },
 });
 
-<<<<<<< HEAD
 export const { setUser, clearError, updateLocalUserRole, updateChatCount } = authSlice.actions;
-=======
-<<<<<<< HEAD
+
 export const { setUser, clearError, updateLocalUserRole, updateChatCount } = authSlice.actions;
-=======
 export const { setUser, clearError, updateLocalUserRole } = authSlice.actions;
->>>>>>> c8020a2bf23ef9f2677a173b9371359164bc1b36
->>>>>>> 30f40963
 export default authSlice.reducer;
 
